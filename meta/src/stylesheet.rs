--- conflicted
+++ resolved
@@ -26,20 +26,6 @@
     }
 }
 
-<<<<<<< HEAD
-/// Properties for the [Stylesheet] component.
-#[derive(TypedBuilder)]
-pub struct StylesheetProps {
-    /// The URL at which the stylesheet can be located.
-    #[builder(setter(into))]
-    pub href: String,
-    /// The URL at which the stylesheet can be located.
-    #[builder(setter(into, strip_option), default = None)]
-    pub id: Option<String>,
-}
-
-=======
->>>>>>> e595d35c
 /// Injects an [HTMLLinkElement](https://developer.mozilla.org/en-US/docs/Web/API/HTMLLinkElement) into the document
 /// head that loads a stylesheet from the URL given by the `href` property.
 ///
@@ -58,11 +44,6 @@
 ///   }
 /// }
 /// ```
-<<<<<<< HEAD
-#[allow(non_snake_case)]
-pub fn Stylesheet(cx: Scope, props: StylesheetProps) {
-    let StylesheetProps { href, id } = props;
-=======
 #[component(transparent)]
 pub fn Stylesheet(
     cx: Scope,
@@ -70,7 +51,6 @@
     #[prop(into)]
     href: String,
 ) -> impl IntoView {
->>>>>>> e595d35c
     cfg_if! {
         if #[cfg(any(feature = "csr", feature = "hydrate"))] {
             use leptos::document;
